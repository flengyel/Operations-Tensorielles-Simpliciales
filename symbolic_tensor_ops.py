--- conflicted
+++ resolved
@@ -558,13 +558,6 @@
             print(f"Result for shape {shape}: {result}")
             
 
-<<<<<<< HEAD
-
-
-
-
-=======
->>>>>>> 8257e6ee
     shape = (4, 5, 6)
     conjecture, comparison, sym_tensor = test_symbolic_n_hypergroupoid(shape)    
 
